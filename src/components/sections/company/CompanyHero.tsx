import { FC } from 'react';
import { motion, Variants } from 'framer-motion';
import SectionConnector from '../../ui/SectionConnector';

const CompanyHeroBackground: FC = () => (
  <div className="minimal-decorations">
    {/* Elementos decorativos siguiendo el sistema unificado */}
    <div className="absolute top-1/3 right-10 lg:right-20 w-64 h-64 bg-primary-600/10 rounded-full blur-3xl"></div>
    <div className="absolute bottom-1/4 left-10 lg:left-20 w-48 h-48 bg-accent-500/10 rounded-full blur-3xl"></div>
    
    {/* Patrón de fondo sutil */}
    <div className="absolute inset-0 minimal-grid opacity-10"></div>
    
    {/* Elementos flotantes ligeros */}
    <motion.div
      className="absolute right-10 top-1/4 w-12 h-12 border border-white/10 rounded-full"
      animate={{
        scale: [1, 1.1, 1],
        opacity: [0.3, 0.5, 0.3]
      }}
      transition={{
        duration: 8,
        repeat: Infinity,
        ease: "easeInOut"
      }}
    />
    
    {/* Línea animada horizontal */}
    <div className="absolute left-0 right-0 h-px top-2/3 overflow-hidden -z-10">
      <motion.div 
        className="h-full bg-gradient-to-r from-transparent via-white/10 to-transparent" 
        style={{ width: '30%' }}
        animate={{
          x: ['-100%', '400%'],
        }}
        transition={{
          duration: 12,
          repeat: Infinity,
          ease: "linear"
        }}
      />
    </div>
  </div>
);

// Animaciones
const titleAnimation: Variants = {
  hidden: { opacity: 0, y: -20 },
  visible: { 
    opacity: 1, 
    y: 0,
    transition: { duration: 0.7, ease: "easeOut" as const } 
  }
};

const subtitleAnimation: Variants = {
  hidden: { opacity: 0, y: 10 },
  visible: { 
    opacity: 1, 
    y: 0,
    transition: { duration: 0.7, delay: 0.3, ease: "easeOut" as const } 
  }
};

<<<<<<< HEAD
=======
// Versiones modificadas de animaciones que solo afectan a opacidad, sin transformaciones
const titleAnimationSafe: Variants = {
  hidden: { opacity: 0 },
  visible: { 
    opacity: 1,
    transition: { duration: 0.7, ease: "easeOut" as const } 
  }
};

const subtitleAnimationSafe: Variants = {
  hidden: { opacity: 0 },
  visible: { 
    opacity: 1,
    transition: { duration: 0.7, delay: 0.3, ease: "easeOut" as const } 
  }
};

>>>>>>> eb859ae7
const CompanyHero: FC = () => {
  return (
    <section className="section-unified-bg section-company-bg content-overlay relative py-20 lg:py-32">
      {/* Patrón de fondo sutil */}
      <div className="section-overlay-pattern bg-grid-pattern opacity-5"></div>
      
      {/* Elementos de fondo decorativos */}
      <CompanyHeroBackground />
      
      <div className="container mx-auto px-4 max-w-6xl content-overlay">
        <div className="flex flex-col items-center justify-center text-center">
          {/* Badge - separamos animación inicial de y */}
          <div className="relative">
            {/* Capa de efectos visuales para animaciones con transformación */}
            <motion.div
              initial={{ opacity: 0, y: -10 }}
              animate={{ opacity: 0, y: 0 }}
              transition={{ duration: 0.5 }}
              className="absolute inset-0 pointer-events-none"
              aria-hidden="true"
            />
            
            {/* Contenido real sin transformaciones */}
            <motion.span 
              initial={{ opacity: 0 }}
              animate={{ opacity: 1 }}
              transition={{ duration: 0.5 }}
              className="inline-block py-2 px-4 rounded-full bg-accent-500/20 text-white text-sm font-medium mb-3 backdrop-blur-sm"
            >
              <span className="mr-2">🏢</span>Conócenos
            </motion.span>
          </div>
          
          {/* Título - separamos animación de transformación */}
          <div className="relative">
            {/* Capa de efectos visuales para animaciones con transformación */}
            <motion.div
              variants={titleAnimation}
              initial="hidden"
              animate="visible"
              className="absolute inset-0 pointer-events-none"
              aria-hidden="true"
            />
            
            {/* Contenido real sin transformaciones */}
            <motion.h1 
              className="mt-2 text-4xl md:text-5xl xl:text-6xl font-display font-bold text-white leading-tight"
              variants={titleAnimationSafe}
              initial="hidden"
              animate="visible"
            >
              Sobre <span className="text-transparent bg-clip-text bg-gradient-to-r from-white via-accent-300 to-accent-500">Stegmaier</span> Consulting
            </motion.h1>
          </div>
          
          <div className="mx-auto mt-4 h-1 w-24 rounded bg-accent-500 opacity-70"></div>
          
          {/* Subtítulo - separamos animación de transformación */}
          <div className="relative">
            {/* Capa de efectos visuales para animaciones con transformación */}
            <motion.div
              variants={subtitleAnimation}
              initial="hidden"
              animate="visible"
              className="absolute inset-0 pointer-events-none"
              aria-hidden="true"
            />
            
            {/* Contenido real sin transformaciones */}
            <motion.p 
              className="mt-6 text-lg text-white/80 max-w-3xl mx-auto"
              variants={subtitleAnimationSafe}
              initial="hidden"
              animate="visible"
            >
              Más de 15 años de experiencia en consultoría y certificación de sistemas de gestión.
              Somos líderes en implementación de normativas ISO para empresas en toda Latinoamérica.
            </motion.p>
          </div>
          
          <motion.div 
            className="mt-8 flex flex-wrap justify-center gap-4"
            initial={{ opacity: 0, y: 20 }}
            animate={{ opacity: 1, y: 0 }}
            transition={{ duration: 0.7, delay: 0.5 }}
          >
            <a 
              href="#history" 
              className="inline-flex items-center justify-center px-6 py-3 border border-transparent 
                        rounded-md shadow-sm text-base font-medium text-white bg-primary-600 
                        hover:bg-primary-700 focus:outline-none focus:ring-2 focus:ring-offset-2 
                        focus:ring-primary-500 transition-all duration-300"
            >
              Nuestra Historia
            </a>
            <a 
              href="#team" 
              className="inline-flex items-center justify-center px-6 py-3 border border-primary-300 
                        rounded-md shadow-sm text-base font-medium text-white bg-transparent 
                        hover:bg-primary-700/30 focus:outline-none focus:ring-2 focus:ring-offset-2 
                        focus:ring-primary-500 transition-all duration-300"
            >
              Conoce al Equipo
            </a>
          </motion.div>
        </div>
      </div>
      
      {/* Transición ultra-sutil hacia la siguiente sección */}
      <SectionConnector 
        fromSection="company" 
        toSection="history" 
        type="minimal"
        height={40}
      />
    </section>
  );
};

export default CompanyHero;<|MERGE_RESOLUTION|>--- conflicted
+++ resolved
@@ -62,8 +62,6 @@
   }
 };
 
-<<<<<<< HEAD
-=======
 // Versiones modificadas de animaciones que solo afectan a opacidad, sin transformaciones
 const titleAnimationSafe: Variants = {
   hidden: { opacity: 0 },
@@ -81,7 +79,6 @@
   }
 };
 
->>>>>>> eb859ae7
 const CompanyHero: FC = () => {
   return (
     <section className="section-unified-bg section-company-bg content-overlay relative py-20 lg:py-32">
