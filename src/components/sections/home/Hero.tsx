import { FC, useRef } from 'react'
import { motion, useScroll, useTransform } from 'framer-motion'
import Button from '../../ui/button'
import IsoBadge from '../../ui/IsoBadge'
import SectionConnector from '../../ui/SectionConnector'

// Stats counter component (sin cambios)
const StatsCounter = ({ number, label }: { number: string; label: string }) => (
  <motion.div
    initial={{ opacity: 0, y: 20 }}
    animate={{ opacity: 1, y: 0 }}
    transition={{ duration: 0.8, delay: 0.5 }}
    className="text-center"
  >
    <div className="text-2xl md:text-3xl font-bold text-white">{number}</div>
    <div className="text-sm text-white/70 mt-1">{label}</div>
  </motion.div>
)

const Hero: FC = () => {
  const { scrollY } = useScroll();
  const y1 = useTransform(scrollY, [0, 500], [0, -80]);
  const y2 = useTransform(scrollY, [0, 500], [0, -40]);
<<<<<<< HEAD
=======

  // Referencias para acceder al contenedor real donde aplicaremos los efectos visuales
  const textEffectsContainerRef = useRef<HTMLDivElement>(null);
  const certificationsEffectsContainerRef = useRef<HTMLDivElement>(null);
>>>>>>> eb859ae7

  return (
    <section
      id="home"
      className="section-unified-bg section-hero-bg minimal-decorations content-overlay relative text-white overflow-hidden pt-20 pb-16 md:pt-24 md:pb-20 lg:pt-10 lg:pb-24"
    >
      {/* Patrón de fondo sutil */}
      <div className="section-overlay-pattern bg-noise-pattern"></div>

      {/* Punto decorativo difuminado en la parte inferior */}
      <div className="blur-transition-element blur-transition-bottom floating-transition"></div>
      
      {/* Decoraciones específicas del Hero - Ajustado z-index para que esté por debajo del contenido */}
      <div className="hero-decorations z-0">
        <div className="circle-1"></div>
        <div className="circle-2"></div>
      </div>
      
      {/* Grid sutil de fondo - Ajustado z-index */}
      <div className="minimal-grid z-0"></div>
      
      {/* Elementos geométricos minimalistas - Ajustado z-index */}
      <div className="geometric-accent-1 z-0"></div>
      <div className="geometric-accent-2 z-0"></div>

      {/* Aumentado z-index del contenedor principal para asegurar que esté sobre los elementos decorativos */}
      <div className="relative container mx-auto px-4 lg:grid lg:grid-cols-12 lg:gap-12 xl:gap-16 z-20">
        
        {/* NUEVA ESTRUCTURA: Capa de efectos visuales separada del texto */}
        <div className="lg:col-span-7 xl:col-span-7 relative z-0">
          {/* Capa para efectos visuales y transformaciones - NO contiene texto */}
          <motion.div 
            ref={textEffectsContainerRef}
            style={{ y: y1 }} 
            className="absolute inset-0 pointer-events-none"
            aria-hidden="true"
          >
            {/* Esta capa solo recibe transformaciones pero no contiene texto */}
          </motion.div>
        </div>

        {/* -------- Contenido de texto en una capa estática sin transformaciones -------- */}
        <div className="lg:col-span-7 xl:col-span-7 relative z-10">
          {/* Trust badge with enhanced styling */}
          <motion.div
            initial={{ opacity: 0, scale: 0.9 }}
            animate={{ opacity: 1, scale: 1 }}
            transition={{ duration: 0.8, delay: 0.2 }}
            className="inline-flex items-center mb-6 py-2 px-4 rounded-full bg-gradient-to-r from-accent-500/20 to-primary-400/20 backdrop-blur-sm border border-accent-500/30 shadow-lg"
          >
            <span className="inline-block w-2 h-2 rounded-full bg-accent-500 mr-3 animate-pulse"></span>
            <span className="text-sm font-semibold text-white">🏆 Líderes en Certificación ISO desde 2008</span>
          </motion.div>

          {/* Main headline with powerful messaging */}
          <motion.h1
            initial={{ opacity: 0, y: 30 }}
            animate={{ opacity: 1, y: 0 }}
            transition={{ duration: 1, delay: 0.3 }}
            className="font-display font-black leading-[1.1] text-4xl md:text-5xl lg:text-6xl xl:text-7xl mb-6"
          >
            Tu socio{' '}
            <span className="relative inline-block">
              <span className="relative z-10 text-white">estratégico</span>
              <motion.span
                initial={{ width: 0 }}
                animate={{ width: "100%" }}
                transition={{ duration: 1, delay: 1 }}
                className="absolute inset-x-0 bottom-2 h-4 bg-gradient-to-r from-accent-500 to-accent-400 z-0 rounded-lg"
              />
            </span>
            <br />
            <span className="text-transparent bg-clip-text bg-gradient-to-r from-white to-gray-200">
              en certificación ISO
            </span>
          </motion.h1>

          {/* Enhanced value proposition */}
          <motion.p
            initial={{ opacity: 0, y: 20 }}
            animate={{ opacity: 1, y: 0 }}
            transition={{ duration: 0.8, delay: 0.5 }}
            className="text-lg md:text-xl lg:text-2xl text-white/90 leading-relaxed max-w-2xl mb-8"
          >
            <span className="font-semibold text-accent-300">Implementación garantizada</span> de ISO 9001, 14001 y 45001 
            con acompañamiento completo y metodología probada en más de{' '}
            <span className="font-semibold text-accent-300">500 empresas</span> chilenas.
          </motion.p>

          {/* Trust indicators */}
          <motion.div
            initial={{ opacity: 0, y: 20 }}
            animate={{ opacity: 1, y: 0 }}
            transition={{ duration: 0.8, delay: 0.6 }}
            className="flex flex-wrap items-center gap-6 mb-10 text-sm text-white/80"
          >
            <div className="flex items-center">
              <span className="text-accent-400 mr-2">✓</span>
              Respuesta en 24 horas
            </div>
            <div className="flex items-center">
              <span className="text-accent-400 mr-2">✓</span>
              Cotización gratuita
            </div>
            <div className="flex items-center">
              <span className="text-accent-400 mr-2">✓</span>
              15+ años de experiencia
            </div>
          </motion.div>

          {/* Enhanced CTAs */}
          <motion.div
            initial={{ opacity: 0, y: 30 }}
            animate={{ opacity: 1, y: 0 }}
            transition={{ duration: 0.8, delay: 0.7 }}
            className="flex flex-col sm:flex-row gap-4 mb-12 pointer-events-auto relative z-20"
          >
            <Button 
              size="lg"
              className="bg-gradient-to-r from-accent-500 to-accent-600 hover:from-accent-600 hover:to-accent-700 text-white rounded-xl px-8 py-4 font-semibold text-lg transition-all duration-300 shadow-xl hover:shadow-accent-500/30 hover:scale-105 group"
            >
              <span className="mr-2">🚀</span>
              Obtener Cotización Gratuita
              <motion.span
                className="inline-block ml-2"
                animate={{ x: [0, 5, 0] }}
                transition={{ duration: 1.5, repeat: Infinity }}
              >
                →
              </motion.span>
            </Button>
            <Button 
              variant="ghost-dark" 
              size="lg" 
              className="border-2 border-white/40 hover:bg-white/20 hover:border-white/60 backdrop-blur-sm rounded-xl px-8 py-4 font-semibold text-lg transition-all duration-300 group"
              asChild
            >
              <a href="#contacto" className="flex items-center">
                <span className="mr-2">📞</span>
                Hablar con un Experto
              </a>
            </Button>
          </motion.div>

          {/* Stats row */}
          <motion.div
            initial={{ opacity: 0, y: 20 }}
            animate={{ opacity: 1, y: 0 }}
            transition={{ duration: 0.8, delay: 0.8 }}
            className="grid grid-cols-3 gap-6 pt-6 border-t border-white/20"
          >
            <StatsCounter number="500+" label="Empresas certificadas" />
            <StatsCounter number="15+" label="Años de experiencia" />
            <StatsCounter number="6" label="Meses promedio" />
          </motion.div>
        </div>

        {/* -------- Certifications showcase -------- */}
        <div className="lg:col-span-5 xl:col-span-5 relative mt-12 lg:mt-0 z-10">
          {/* Capa para efectos visuales y transformaciones - NO contiene texto */}
          <motion.div 
            ref={certificationsEffectsContainerRef}
            style={{ y: y2 }} 
            className="absolute inset-0 pointer-events-none"
            aria-hidden="true"
          >
            {/* Esta capa solo recibe transformaciones pero no contiene texto */}
          </motion.div>

          {/* Certifications content - sin transformaciones de scroll */}
          <div className="bg-gradient-to-br from-white/10 to-transparent backdrop-blur-sm rounded-2xl border border-white/20 p-6 lg:p-8 shadow-xl">
            {/* Header */}
            <div className="text-center mb-8">
              <motion.div
                initial={{ scale: 0 }}
                animate={{ scale: 1 }}
                transition={{ duration: 0.8, delay: 0.6 }}
                className="inline-flex items-center justify-center w-16 h-16 rounded-full bg-gradient-to-r from-accent-500 to-accent-600 mb-4 shadow-lg"
              >
                <span className="text-2xl">🏆</span>
              </motion.div>
              <h3 className="text-2xl lg:text-3xl font-bold mb-2">Certificación Garantizada</h3>
              <p className="text-white/80 text-lg">Metodología probada y respaldada</p>
            </div>

            {/* ISO Badges with enhanced animation */}
            <div className="flex justify-center space-x-3 mb-8">
              <motion.div
                initial={{ opacity: 0, y: 20 }}
                animate={{ opacity: 1, y: 0 }}
                transition={{ duration: 0.8, delay: 0.8 }}
              >
                <IsoBadge standard="9001" variant="primary" label="Calidad" />
              </motion.div>
              <motion.div
                initial={{ opacity: 0, y: 20 }}
                animate={{ opacity: 1, y: 0 }}
                transition={{ duration: 0.8, delay: 0.9 }}
              >
                <IsoBadge standard="14001" variant="accent" label="Ambiente" />
              </motion.div>
              <motion.div
                initial={{ opacity: 0, y: 20 }}
                animate={{ opacity: 1, y: 0 }}
                transition={{ duration: 0.8, delay: 1.0 }}
              >
                <IsoBadge standard="45001" variant="gold" label="Seguridad" />
              </motion.div>
            </div>

            {/* Value propositions */}
            <div className="space-y-4 mb-8">
              {[
                "Acompañamiento integral de principio a fin",
                "Garantía de certificación en primera auditoría",
                "Soporte post-certificación incluido"
              ].map((text, index) => (
                <motion.div
                  key={index}
                  initial={{ opacity: 0, x: -20 }}
                  animate={{ opacity: 1, x: 0 }}
                  transition={{ duration: 0.6, delay: 1.1 + index * 0.1 }}
                  className="flex items-center text-white/90"
                >
                  <span className="text-accent-400 mr-3 text-lg">✓</span>
                  <span>{text}</span>
                </motion.div>
              ))}
            </div>

            {/* CTA button */}
            <motion.div
              initial={{ opacity: 0, y: 20 }}
              animate={{ opacity: 1, y: 0 }}
              transition={{ duration: 0.8, delay: 1.4 }}
              className="text-center relative z-10 pointer-events-auto"
            >
              <Button
                size="lg"
                className="w-full text-primary-800 hover:bg-gray-100 font-semibold py-4 rounded-xl shadow-lg hover:shadow-xl transition-all duration-300"
              >
                <a href="/cotizar" className="w-full h-full flex items-center justify-center">
                  Comenzar mi certificación
                </a>
              </Button>
            </motion.div>
            
            {/* Decorative elements */}
            <div className="absolute -top-2 -right-2 w-20 h-20 border-2 border-accent-500/30 rounded-full opacity-60" />
            <div className="absolute -bottom-3 -left-3 w-16 h-16 border-2 border-primary-400/30 rounded-full opacity-40" />
            
            {/* Corner accents */}
            <div className="absolute top-0 right-0 w-16 h-16 border-t-2 border-r-2 border-accent-500/50 rounded-tr-3xl" />
            <div className="absolute bottom-0 left-0 w-16 h-16 border-b-2 border-l-2 border-primary-400/50 rounded-bl-3xl" />
          </div>
        </div>
      </div>
      {/* Transición ultra-sutil hacia Services */}
      <SectionConnector 
        fromSection="hero" 
        toSection="services" 
        type="minimal"
        height={40}
      />
    </section>
  )
}

export default Hero<|MERGE_RESOLUTION|>--- conflicted
+++ resolved
@@ -21,13 +21,10 @@
   const { scrollY } = useScroll();
   const y1 = useTransform(scrollY, [0, 500], [0, -80]);
   const y2 = useTransform(scrollY, [0, 500], [0, -40]);
-<<<<<<< HEAD
-=======
 
   // Referencias para acceder al contenedor real donde aplicaremos los efectos visuales
   const textEffectsContainerRef = useRef<HTMLDivElement>(null);
   const certificationsEffectsContainerRef = useRef<HTMLDivElement>(null);
->>>>>>> eb859ae7
 
   return (
     <section
